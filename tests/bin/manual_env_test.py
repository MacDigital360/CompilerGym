--- conflicted
+++ resolved
@@ -48,10 +48,6 @@
                 + ("*" * 80)
                 + f"\nUsing output:\n{out.stdout}\n"
             )
-<<<<<<< HEAD
-            assert False
-=======
->>>>>>> 9f352758
 
     finally:
         sys.stdin = old_stdin
@@ -104,16 +100,11 @@
 def test_actions_stack_back_stack():
     io_check(
         """set_benchmark cBench-v0/adpcm
-<<<<<<< HEAD
         action -mem2reg -adce -adce
-=======
-        action - -adce -
->>>>>>> 9f352758
         stack
         back
         stack""",
         r"""compilergym:NO-BENCHMARK> Reset benchmark://cBench-v0/adpcm environment in [0-9.mu]*s
-<<<<<<< HEAD
 compilergym:cBench-v0/adpcm> Action -mem2reg
 Action -adce
 Action -adce
@@ -131,26 +122,6 @@
        2 | -adce    | True     | False  | -        |                   0
        1 | -mem2reg | True     | False  | -        |                   0
        0 | <init>   | False    | False  | 0        |                   0""",
-=======
-compilergym:cBench-v0/adpcm> Action -rewrite-symbols
-No effect
-Action -adce
-Action -rewrite-statepoints-for-gc
-No effect
-Actions -rewrite-symbols -adce -rewrite-statepoints-for-gc in [0-9.mu]*s with reward 0.
-compilergym:cBench-v0/adpcm>    Depth | Action                      | Effect   | Done   | Reward   |   Cumulative Reward
----------+-----------------------------+----------+--------+----------+---------------------
-       3 | -rewrite-statepoints-for-gc | False    | False  | -        |                   0
-       2 | -adce                       | True     | False  | -        |                   0
-       1 | -rewrite-symbols            | False    | False  | -        |                   0
-       0 | <init>                      | False    | False  | 0        |                   0
-compilergym:cBench-v0/adpcm> Undid -rewrite-statepoints-for-gc in [0-9.mu]*s
-compilergym:cBench-v0/adpcm>    Depth | Action           | Effect   | Done   | Reward   |   Cumulative Reward
----------+------------------+----------+--------+----------+---------------------
-       2 | -adce            | True     | False  | -        |                   0
-       1 | -rewrite-symbols | False    | False  | -        |                   0
-       0 | <init>           | False    | False  | 0        |                   0""",
->>>>>>> 9f352758
     )
 
 
@@ -232,16 +203,11 @@
     io_check(
         """set_benchmark cBench-v0/adpcm
         set_default_reward IrInstructionCount
-<<<<<<< HEAD
         action -mem2reg -adce -adce
-=======
-        action - - - - - - - - - - - - - - -
->>>>>>> 9f352758
         simplify_stack
         stack""",
         r"""compilergym:NO-BENCHMARK> Reset benchmark://cBench-v0/adpcm environment in [0-9.mu]*s
 compilergym:cBench-v0/adpcm> Reward IrInstructionCount in [0-9.mu]*s
-<<<<<<< HEAD
 compilergym:cBench-v0/adpcm> Action -mem2reg
 Reward: 181.000000
 Action -adce
@@ -255,28 +221,12 @@
        2 | -adce    | True     | False  |        2 |                 183
        1 | -mem2reg | True     | False  |      181 |                 181
        0 | <init>   | False    | False  |        0 |                   0""",
-=======
-compilergym:cBench-v0/adpcm> Action -rewrite-symbols
-Reward: 0.000000
-No effect
-Action -rewrite-statepoints-for-gc
-(.|\n)*
-Reward: 0.000000
-Actions -rewrite-symbols -rewrite-statepoints-for-gc .* -loop-guard-widening -simplifycfg -inferattrs in [0-9.mu]*s with reward 87.0.
-compilergym:cBench-v0/adpcm> Warning previous eager reward at 13: -simplifycfg was 14.000000 now 13.000000
-compilergym:cBench-v0/adpcm>    Depth | Action       | Effect   | Done   |   Reward |   Cumulative Reward
----------+--------------+----------+--------+----------+---------------------
-       2 | -simplifycfg | True     | False  |       13 |                  87
-       1 | -newgvn      | True     | False  |       74 |                  74
-       0 | <init>       | False    | False  |        0 |                   0""",
->>>>>>> 9f352758
     )
 
 
 def test_simplify_stack_no_reward():
     io_check(
         """set_benchmark cBench-v0/adpcm
-<<<<<<< HEAD
         action -mem2reg -adce -adce
         simplify_stack
         stack""",
@@ -317,49 +267,6 @@
 compilergym:cBench-v0/adpcm>    Depth | Action   | Effect   | Done   |   Reward |   Cumulative Reward
 ---------+----------+----------+--------+----------+---------------------
        1 | -adce    | True     | False  |        1 |                   1
-=======
-        action - - - - - - - - - - - - - - -
-        simplify_stack
-        stack""",
-        r"""compilergym:NO-BENCHMARK> Reset benchmark://cBench-v0/adpcm environment in [0-9.mu]*s
-compilergym:cBench-v0/adpcm> Action -rewrite-symbols
-No effect
-Action -rewrite-statepoints-for-gc
-(.|\n)*
-Actions -rewrite-symbols -rewrite-statepoints-for-gc .* -loop-guard-widening -simplifycfg -inferattrs in [0-9.mu]*s with reward 0.
-compilergym:cBench-v0/adpcm> compilergym:cBench-v0/adpcm>    Depth | Action         | Effect   | Done   | Reward   |   Cumulative Reward
----------+----------------+----------+--------+----------+---------------------
-       4 | -inferattrs    | True     | False  | -        |                   0
-       3 | -simplifycfg   | True     | False  | -        |                   0
-       2 | -functionattrs | True     | False  | -        |                   0
-       1 | -newgvn        | True     | False  | -        |                   0
-       0 | <init>         | False    | False  | 0        |                   0""",
-    )
-
-
-def test_hill_climb():
-    io_check(
-        """set_benchmark cBench-v0/adpcm
-        set_default_reward IrInstructionCount
-        hill_climb 10
-        stack""",
-        r"""compilergym:NO-BENCHMARK> Reset benchmark://cBench-v0/adpcm environment in [0-9.mu]*s
-compilergym:cBench-v0/adpcm> Reward IrInstructionCount in [0-9.mu]*s
-compilergym:cBench-v0/adpcm> Step: 1 Action: -rewrite-symbols Reward: 0.000000 Accept: False
-Step: 2 Action: -rewrite-statepoints-for-gc Reward: 0.000000 Accept: False
-Step: 3 Action: -globalsplit Reward: 0.000000 Accept: False
-Step: 4 Action: -newgvn Reward: 74.000000 Accept: True
-Step: 5 Action: -lowerinvoke Reward: 0.000000 Accept: False
-Step: 6 Action: -functionattrs Reward: 0.000000 Accept: False
-Step: 7 Action: -strip-dead-prototypes Reward: 0.000000 Accept: False
-Step: 8 Action: -die Reward: 0.000000 Accept: False
-Step: 9 Action: -mergereturn Reward: -1.000000 Accept: False
-Step: 10 Action: -div-rem-pairs Reward: 0.000000 Accept: False
-Hill climb complete in [0-9.mu]*s. Accepted 1 of 10 steps for total reward of 74.0.
-compilergym:cBench-v0/adpcm>    Depth | Action   | Effect   | Done   |   Reward |   Cumulative Reward
----------+----------+----------+--------+----------+---------------------
-       1 | -newgvn  | True     | False  |       74 |                  74
->>>>>>> 9f352758
        0 | <init>   | False    | False  |        0 |                   0""",
     )
 
@@ -390,7 +297,6 @@
 def test_commandline():
     io_check(
         """set_benchmark cBench-v0/adpcm
-<<<<<<< HEAD
         action -mem2reg -adce
         commandline""",
         r"""compilergym:NO-BENCHMARK> Reset benchmark://cBench-v0/adpcm environment in [0-9.mu]*s
@@ -398,24 +304,12 @@
 Action -adce
 Actions -mem2reg -adce in [0-9.mu]*s with reward 0.
 compilergym:cBench-v0/adpcm> \$ opt -mem2reg -adce input.bc -o output.bc""",
-=======
-        action - -
-        commandline""",
-        r"""compilergym:NO-BENCHMARK> Reset benchmark://cBench-v0/adpcm environment in [0-9.mu]*s
-compilergym:cBench-v0/adpcm> Action -rewrite-symbols
-No effect
-Action -rewrite-statepoints-for-gc
-No effect
-Actions -rewrite-symbols -rewrite-statepoints-for-gc in [0-9.mu]*s with reward 0.
-compilergym:cBench-v0/adpcm> \$ opt -rewrite-symbols -rewrite-statepoints-for-gc input.bc -o output.bc""",
->>>>>>> 9f352758
     )
 
 
 def test_reset():
     io_check(
         """set_benchmark cBench-v0/adpcm
-<<<<<<< HEAD
         action -mem2reg -adce
         reset
         stack""",
@@ -423,17 +317,6 @@
 compilergym:cBench-v0/adpcm> Action -mem2reg
 Action -adce
 Actions -mem2reg -adce in [0-9.mu]*s with reward 0.
-=======
-        action - -
-        reset
-        stack""",
-        r"""compilergym:NO-BENCHMARK> Reset benchmark://cBench-v0/adpcm environment in [0-9.mu]*s
-compilergym:cBench-v0/adpcm> Action -rewrite-symbols
-No effect
-Action -rewrite-statepoints-for-gc
-No effect
-Actions -rewrite-symbols -rewrite-statepoints-for-gc in [0-9.mu]*s with reward 0.
->>>>>>> 9f352758
 compilergym:cBench-v0/adpcm> Reset in [0-9.mu]*s
 compilergym:cBench-v0/adpcm>    Depth | Action   | Effect   | Done   |   Reward |   Cumulative Reward
 ---------+----------+----------+--------+----------+---------------------
